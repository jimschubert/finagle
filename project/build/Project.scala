import sbt._
import com.twitter.sbt._

class Project(info: ProjectInfo) extends StandardParentProject(info)
  with SubversionPublisher
{
  override def subversionRepository = Some("http://svn.local.twitter.com/maven-public")

  val twitterRepo  = "twitter.com" at "http://maven.twttr.com/"

  /**
   * finagle-core contains the finagle kernel itself, plus builders,
   * HTTP codecs [HTTP may move to its own project soon]
   */
  val coreProject = project(
    "finagle-core", "finagle-core",
    new CoreProject(_))

  /**
   * finagle-ostrich implements a StatsReceiver for the Ostrich statistics library
   */
  val ostrichProject = project(
    "finagle-ostrich", "finagle-ostrich",
    new OstrichProject(_), coreProject)

  /**
   * finagle-thrift contains thrift codecs for use with the finagle
   * thrift service codegen.
   */
  val thriftProject = project(
    "finagle-thrift", "finagle-thrift",
    new ThriftProject(_), coreProject)

  /**
   * finagle-memcached contains the memcached codec, ketama, and Java and Scala
   * friendly clients.
   */
  val memcachedProject = project(
    "finagle-memcached", "finagle-memcached",
    new MemcachedProject(_), coreProject)

  /**
   * finagle-kestrel contains the kestrel codec and Java and Scala
   * friendly clients.
   */
  val kestrelProject = project(
    "finagle-kestrel", "finagle-kestrel",
    new KestrelProject(_), coreProject, memcachedProject)

  /**
<<<<<<< HEAD
   * finagle-native contains native code aimed to increase platform fluency
   * and provide capabilities not available in the JVM
   */
  val nativeProject = project(
    "finagle-native", "finagle-native",
    new NativeProject(_), coreProject)
=======
   * finagle-stream contains a streaming http codec identical to
   * Twitter's "firehose".
   */
  val streamProject = project(
    "finagle-stream", "finagle-stream",
    new StreamProject(_), coreProject)
>>>>>>> 0aa9fd24

  /**
   * finagle-stress has stress/integration test suites & tools for
   * development.
   */
  val stressProject = project(
    "finagle-stress", "finagle-stress",

    new StressProject(_), coreProject, ostrichProject)

  class CoreProject(info: ProjectInfo) extends StandardProject(info)
    with SubversionPublisher with AdhocInlines
  {
    override def compileOrder = CompileOrder.ScalaThenJava

    val nettyRepo =
      "repository.jboss.org" at "http://repository.jboss.org/nexus/content/groups/public/"
    val netty     = "org.jboss.netty"      %  "netty"     % "3.2.3.Final"
    val util      = "com.twitter"          %  "util"      % "1.5.2"

    val mockito   = "org.mockito"             % "mockito-all" % "1.8.5" % "test" withSources()
    val specs     = "org.scala-tools.testing" % "specs_2.8.0" % "1.6.5" % "test" withSources()
  }

  class ThriftProject(info: ProjectInfo) extends StandardProject(info)
    with SubversionPublisher with LibDirClasspath with AdhocInlines
  {
    override def compileOrder = CompileOrder.JavaThenScala
    val thrift   = "thrift"    %  "libthrift" % "0.5.0"
    val slf4jNop = "org.slf4j" %  "slf4j-nop" % "1.5.2" % "provided"
  }

  class MemcachedProject(info: ProjectInfo) extends StandardProject(info)
    with SubversionPublisher with AdhocInlines
  {
    override def compileOrder = CompileOrder.ScalaThenJava
    val junit = "junit" % "junit" % "3.8.2" % "test"
  }

  class KestrelProject(info: ProjectInfo) extends StandardProject(info)
    with SubversionPublisher with AdhocInlines
  {
    override def compileOrder = CompileOrder.ScalaThenJava
  }

  class StreamProject(info: ProjectInfo) extends StandardProject(info)
    with SubversionPublisher with AdhocInlines
  {
    override def compileOrder = CompileOrder.ScalaThenJava
  }

  class OstrichProject(info: ProjectInfo) extends StandardProject(info)
    with SubversionPublisher with AdhocInlines
  {
    val ostrich = "com.twitter" % "ostrich" % "2.3.4"
  }

  class NativeProject(info: ProjectInfo) extends StressProject(info)
    with SubversionPublisher with AdhocInlines with LibDirClasspath

  class StressProject(info: ProjectInfo) extends StandardProject(info)
    with SubversionPublisher with IntegrationSpecs with AdhocInlines
  {
    val ostrich = "com.twitter" % "ostrich" % "2.3.4"
  }
}<|MERGE_RESOLUTION|>--- conflicted
+++ resolved
@@ -48,21 +48,20 @@
     new KestrelProject(_), coreProject, memcachedProject)
 
   /**
-<<<<<<< HEAD
    * finagle-native contains native code aimed to increase platform fluency
    * and provide capabilities not available in the JVM
    */
   val nativeProject = project(
     "finagle-native", "finagle-native",
     new NativeProject(_), coreProject)
-=======
+
+  /**
    * finagle-stream contains a streaming http codec identical to
    * Twitter's "firehose".
    */
   val streamProject = project(
     "finagle-stream", "finagle-stream",
     new StreamProject(_), coreProject)
->>>>>>> 0aa9fd24
 
   /**
    * finagle-stress has stress/integration test suites & tools for
