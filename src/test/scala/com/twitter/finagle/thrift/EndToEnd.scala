package com.twitter.finagle.thrift

import scala.util.Random

import java.util.concurrent.Executors
import java.net.InetSocketAddress

import org.specs.Specification

import org.apache.thrift.TProcessorFactory
import org.apache.thrift.transport.{
  TSocket, TServerSocket, TFramedTransport}
import org.apache.thrift.protocol.TBinaryProtocol
import org.apache.thrift.server.TSimpleServer

import org.jboss.netty.bootstrap.{ClientBootstrap, ServerBootstrap}
import org.jboss.netty.channel.{
  Channels, ChannelPipelineFactory, SimpleChannelUpstreamHandler,
  ChannelHandlerContext, MessageEvent}
import org.jboss.netty.channel.local.{
  DefaultLocalServerChannelFactory, DefaultLocalClientChannelFactory,
  LocalAddress}
import org.jboss.netty.channel.socket.nio.{
  NioClientSocketChannelFactory, NioServerSocketChannelFactory}

import com.twitter.util.{Promise, Return, Throw}
import com.twitter.util.TimeConversions._
import com.twitter.silly.Silly

import com.twitter.finagle.util.Conversions._

object PickRandomPort {
  val rng = new Random
  def apply(): Int = (math.abs(rng.nextInt) % 65000) + 1024
}

object EndToEndSpec extends Specification {
  class SillyImpl extends Silly.Iface {
    def bleep(bloop: String): String =
      bloop.reverse
  }

  // TODO: test with a traditional thrift stack over local loopback
  // TCP

  "client & server" should {
    "talk silly to each other" in {
      // ** Set up the server.
      val serverBootstrap = new ServerBootstrap(new DefaultLocalServerChannelFactory())
      serverBootstrap.setPipelineFactory(new ChannelPipelineFactory {
        def getPipeline() = {
          val processor = new Silly.Processor(new Silly.Iface {
            def bleep(bloop: String): String =
              bloop.reverse
          })
          val processorFactory = new TProcessorFactory(processor)
     
          val pipeline = Channels.pipeline()
          pipeline.addLast("framer", new ThriftFrameCodec)
          pipeline.addLast("processor", new ThriftProcessorHandler(processorFactory))
          pipeline
        }
      })
     
      val callResults = new Promise[Silly.bleep_result]
     
      // ** Set up the client.
      val clientBootstrap = new ClientBootstrap(new DefaultLocalClientChannelFactory)
      clientBootstrap.setPipelineFactory(new ChannelPipelineFactory {
        def getPipeline() = {
          val pipeline = Channels.pipeline()
          pipeline.addLast("framer", new ThriftFrameCodec)
          pipeline.addLast("codec", new ThriftCodec)
          pipeline.addLast("handler", new SimpleChannelUpstreamHandler {
            override def messageReceived(ctx: ChannelHandlerContext, e: MessageEvent) {
              callResults() = Return(e.getMessage.asInstanceOf[Silly.bleep_result])
              Channels.close(ctx.getChannel)
            }
          })
     
          pipeline
        }
      })
      
      val addr = new LocalAddress("thrift")
      val serverChannel = serverBootstrap.bind(addr)
      for (ch <- clientBootstrap.connect(addr)) {
        val thriftCall =
          ThriftCall[Silly.bleep_args, Silly.bleep_result](
            "bleep", new Silly.bleep_args("heyhey"))

        Channels.write(ch, thriftCall)
      }
     
      val result = callResults.within(1.second)
      result.isReturn must beTrue
     
      result().success must be_==("yehyeh")

      // ** Shutdown
      serverChannel.close().awaitUninterruptibly()
      serverBootstrap.getFactory.releaseExternalResources()
    }
  }

  "client" should {

    "talk silly to an existing server" in {
      // ** Set up a traditional thrift server.
      val serverPort       = PickRandomPort()
      val serverAddr       = new InetSocketAddress("localhost", serverPort)
      val serverSocket     = new TServerSocket(serverPort)
      val transportFactory = new TFramedTransport.Factory
      val protocolFactory  = new TBinaryProtocol.Factory(true, true)

      val processor = new Silly.Processor(new Silly.Iface {
        def bleep(bloop: String): String =
          bloop.reverse
      })
      val thriftServer = new TSimpleServer(
        processor, serverSocket,
        transportFactory, protocolFactory)

      val callResults = new Promise[Silly.bleep_result]

      val cf = new NioClientSocketChannelFactory(
        Executors.newCachedThreadPool(),
        Executors.newCachedThreadPool())
      val clientBootstrap = new ClientBootstrap(cf)

      clientBootstrap.setPipelineFactory(new ChannelPipelineFactory {
        def getPipeline() = {
          val pipeline = Channels.pipeline()
          pipeline.addLast("framer", new ThriftFrameCodec)
          pipeline.addLast("codec", new ThriftCodec)
          pipeline.addLast("handler", new SimpleChannelUpstreamHandler {
            override def messageReceived(ctx: ChannelHandlerContext, e: MessageEvent) {
              callResults() = Return(e.getMessage.asInstanceOf[Silly.bleep_result])
              Channels.close(ctx.getChannel)
            }
          })
     
          pipeline
        }
      })

      // ** Do the deed.
      val serverThread =
        new Thread {
          override def run() = thriftServer.serve()
        }
      serverThread.start()

      for (ch <- clientBootstrap.connect(serverAddr)) {
        val thriftCall = new ThriftCall[Silly.bleep_args, Silly.bleep_result](
          "bleep", new Silly.bleep_args("foobar"))

        Channels.write(ch, thriftCall)
      }
<<<<<<< HEAD
    })

    val addr = new LocalAddress("thrift")
    serverBootstrap.bind(addr)
    for (ch <- clientBootstrap.connect(addr)) {
      val thriftCall =
        ThriftCall[Silly.bleep_args, Silly.bleep_result](
          "bleep", new Silly.bleep_args("heyhey"))

      Channels.write(ch, thriftCall)
=======

      val result = callResults.within(1.second)
      result.isReturn must beTrue

      result().success must be_==("raboof")

      thriftServer.stop()
      serverThread.join()
>>>>>>> 1ab3a6d3
    }
  }

  "server" should {
    "talk silly with an existing client" in {
      val serverBootstrap = new ServerBootstrap(
        new NioServerSocketChannelFactory(
          Executors.newCachedThreadPool(),
          Executors.newCachedThreadPool()))
      val serverAddress = new InetSocketAddress("localhost", PickRandomPort())

      serverBootstrap.setPipelineFactory(new ChannelPipelineFactory {
        def getPipeline() = {
          val processor = new Silly.Processor(new Silly.Iface {
            def bleep(bloop: String): String =
              bloop.reverse
          })
          val processorFactory = new TProcessorFactory(processor)
     
          val pipeline = Channels.pipeline()
          pipeline.addLast("framer", new ThriftFrameCodec)
          pipeline.addLast("processor", new ThriftProcessorHandler(processorFactory))
          pipeline
        }
      })

      val (transport, client) = {
        val socket = new TSocket(serverAddress.getHostName, serverAddress.getPort, 1000/*ms*/)
        val transport = new TFramedTransport(socket)
        val protocol = new TBinaryProtocol(transport)
        (transport, new Silly.Client(protocol))
      }

      // ** Do it!
      serverBootstrap.bind(serverAddress)
      transport.open()
      client.bleep("shiznit") must be_==("tinzihs")

      // ** Teardown
      transport.close()
      serverBootstrap.getFactory.releaseExternalResources()
    }
  }
}
<|MERGE_RESOLUTION|>--- conflicted
+++ resolved
@@ -157,18 +157,6 @@
 
         Channels.write(ch, thriftCall)
       }
-<<<<<<< HEAD
-    })
-
-    val addr = new LocalAddress("thrift")
-    serverBootstrap.bind(addr)
-    for (ch <- clientBootstrap.connect(addr)) {
-      val thriftCall =
-        ThriftCall[Silly.bleep_args, Silly.bleep_result](
-          "bleep", new Silly.bleep_args("heyhey"))
-
-      Channels.write(ch, thriftCall)
-=======
 
       val result = callResults.within(1.second)
       result.isReturn must beTrue
@@ -177,7 +165,6 @@
 
       thriftServer.stop()
       serverThread.join()
->>>>>>> 1ab3a6d3
     }
   }
 
